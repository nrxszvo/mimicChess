CONDA_VER=latest
OS_TYPE=x86_64
CONDA_DIR=${HOME}/miniconda
PY_VER=3.10
cd ${HOME} 

if [ ! -d "${CONDA_DIR}" ]; then
	echo "removing local python site-packages..."
	rm -rf ${HOME}/.local/lib/python${PY_VER}/site-packages
	echo "installing conda..."
	curl -LO "http://repo.continuum.io/miniconda/Miniconda3-${CONDA_VER}-Linux-${OS_TYPE}.sh"
	bash Miniconda3-${CONDA_VER}-Linux-${OS_TYPE}.sh -p ${HOME}/miniconda -b
	rm Miniconda3-${CONDA_VER}-Linux-${OS_TYPE}.sh
fi

if ! command -v conda 2>&1 >/dev/null
then
	export PATH=${HOME}/miniconda/bin:${PATH}
fi

conda update -y conda
conda init

if [ ! -d "${HOME}/git" ]; then
	mkdir ${HOME}/git
fi

if [ ! -d "${HOME}/git/mimicChess" ]; then
	cd git
	git clone "https://${GHTOKEN}@github.com/nrxszvo/mimicChess.git"
	cd mimicChess
	if [ ! -e "datasets" ]; then
<<<<<<< HEAD
		ln -s ${HOME}/mimicChessData/datasets .
		ln -s ${HOME}/mimicChessTexas/models .
=======
		datadir=$(ls ~ | grep mimicChess)
		ln -s ${HOME}/${datadir}/datasets .
		ln -s ${HOME}/${datadir}/models ckpts
>>>>>>> 85722922
	fi
	if [ -z ${MYNAME+x} ]; then
		echo "git name and email not specified; skipping git config"
	else
		git config --global user.name ${MYNAME} 
		git config --global user.email ${MYEMAIL} 
	fi
	cd ${HOME} 
fi

cd git/mimicChess
conda env update --file=environment.yml
cd ${HOME}

if ! command -v npm 2>&1 >/dev/null
then
	curl -fsSL https://deb.nodesource.com/setup_23.x -o nodesource_setup.sh
	sudo -E bash nodesource_setup.sh
	sudo apt-get install -y nodejs
fi
if ! command -v yarn 2>&1 > /dev/null
then
	sudo npm install --global yarn
fi

if [ ! -e "${HOME}/.vim/autoload/plug.vim" ]; then
	curl -fLo ${HOME}/.vim/autoload/plug.vim --create-dirs https://raw.githubusercontent.com/junegunn/vim-plug/master/plug.vim
	sudo add-apt-repository -y ppa:jonathonf/vim
	sudo apt update
	sudo apt install -y vim
fi

if [ ! -d "${HOME}/git/vimrc" ]; then
	cd ${HOME}/git
	git clone https://github.com/nrxszvo/vimrc.git
	cp vimrc/vimrc ${HOME}/.vimrc
	cp vimrc/coc-settings.json ${HOME}/.vim/coc-settings.json
fi

echo "set -g mouse on" > ${HOME}/.tmux.conf

sudo apt-get install -y stockfish libzstd-dev
<|MERGE_RESOLUTION|>--- conflicted
+++ resolved
@@ -30,14 +30,9 @@
 	git clone "https://${GHTOKEN}@github.com/nrxszvo/mimicChess.git"
 	cd mimicChess
 	if [ ! -e "datasets" ]; then
-<<<<<<< HEAD
-		ln -s ${HOME}/mimicChessData/datasets .
-		ln -s ${HOME}/mimicChessTexas/models .
-=======
 		datadir=$(ls ~ | grep mimicChess)
 		ln -s ${HOME}/${datadir}/datasets .
 		ln -s ${HOME}/${datadir}/models ckpts
->>>>>>> 85722922
 	fi
 	if [ -z ${MYNAME+x} ]; then
 		echo "git name and email not specified; skipping git config"
